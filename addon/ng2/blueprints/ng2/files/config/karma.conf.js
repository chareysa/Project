// Karma configuration file, see link for more information
// https://karma-runner.github.io/0.13/config/configuration-file.html

module.exports = function (config) {
  config.set({
    basePath: '..',
    frameworks: ['jasmine', 'angular-cli'],
    plugins: [
      require('karma-jasmine'),
      require('karma-chrome-launcher'),
      require('karma-coverage'),
<<<<<<< HEAD
      require('angular-cli/plugins/karma'),
      require('karma-remap-istanbul')
=======
      require('karma-remap-istanbul'),
      require('angular-cli/plugins/karma')
>>>>>>> cdebee11
    ],
    customLaunchers: {
      // chrome setup for travis CI using chromium
      Chrome_travis_ci: {
        base: 'Chrome',
        flags: ['--no-sandbox']
      }
    },
    files: [
      { pattern: './src/test.ts', watched: false }
    ],
    preprocessors: {
<<<<<<< HEAD
      './src/**/**/*.ts': ['angular-cli-coverage'],
      './src/test.ts': ['angular-cli']
    },
    coverageReporter: {
      dir: 'coverage',
      reporters: [
        {
          type: 'text-summary'
        },
        {
          type: 'json',
          subdir: '.',
          file: 'coverage-final.json'
        }
      ]
    },

    remapIstanbulReporter: {
      src: 'coverage/coverage-final.json',
      reports: {
        lcovonly: 'coverage/lcov.info',
        html: 'coverage/report'
      },
      timeoutNotCreated: 5000,
      timeoutNoMoreFiles: 1000
=======
      './src/app/**/**/*.ts': ['angular-cli-coverage'],
      './src/test.ts': ['angular-cli']
    },
    remapIstanbulReporter: {
      reports: {
        html: 'coverage'
      }
>>>>>>> cdebee11
    },
    angularCliConfig: './angular-cli.json',
    reporters: ['coverage', 'progress', 'karma-remap-istanbul'],
    port: 9876,
    colors: true,
    logLevel: config.LOG_INFO,
    autoWatch: true,
    browsers: ['Chrome'],
    singleRun: false
  });
};<|MERGE_RESOLUTION|>--- conflicted
+++ resolved
@@ -9,13 +9,8 @@
       require('karma-jasmine'),
       require('karma-chrome-launcher'),
       require('karma-coverage'),
-<<<<<<< HEAD
-      require('angular-cli/plugins/karma'),
-      require('karma-remap-istanbul')
-=======
       require('karma-remap-istanbul'),
       require('angular-cli/plugins/karma')
->>>>>>> cdebee11
     ],
     customLaunchers: {
       // chrome setup for travis CI using chromium
@@ -28,33 +23,6 @@
       { pattern: './src/test.ts', watched: false }
     ],
     preprocessors: {
-<<<<<<< HEAD
-      './src/**/**/*.ts': ['angular-cli-coverage'],
-      './src/test.ts': ['angular-cli']
-    },
-    coverageReporter: {
-      dir: 'coverage',
-      reporters: [
-        {
-          type: 'text-summary'
-        },
-        {
-          type: 'json',
-          subdir: '.',
-          file: 'coverage-final.json'
-        }
-      ]
-    },
-
-    remapIstanbulReporter: {
-      src: 'coverage/coverage-final.json',
-      reports: {
-        lcovonly: 'coverage/lcov.info',
-        html: 'coverage/report'
-      },
-      timeoutNotCreated: 5000,
-      timeoutNoMoreFiles: 1000
-=======
       './src/app/**/**/*.ts': ['angular-cli-coverage'],
       './src/test.ts': ['angular-cli']
     },
@@ -62,7 +30,6 @@
       reports: {
         html: 'coverage'
       }
->>>>>>> cdebee11
     },
     angularCliConfig: './angular-cli.json',
     reporters: ['coverage', 'progress', 'karma-remap-istanbul'],
