--- conflicted
+++ resolved
@@ -1,8 +1,3 @@
-<<<<<<< HEAD
 export * from './environments/environment';
 export * from './app.component';
-=======
-export * from './environment';
-export * from './app.component';
-export * from './app.routes';
->>>>>>> 7b720ae3
+export * from './app.routes';