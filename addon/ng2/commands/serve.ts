import * as assign from 'lodash/assign';
import * as Command from 'ember-cli/lib/models/command';
import * as Promise from 'ember-cli/lib/ext/promise';
import * as SilentError from 'silent-error';
import * as PortFinder from 'portfinder';
import * as EOL from 'os';
import * as ServeWebpackTask from '../tasks/serve-webpack.ts';

PortFinder.basePort = 49152;

const getPort = Promise.denodeify(PortFinder.getPort);
const defaultPort = process.env.PORT || 4200;

export interface ServeTaskOptions {
  port?: number;
  host?: string;
  proxyConfig?: string;
  proxy?: string;
  insecureProxy?: boolean;
  watcher?: string;
  liveReload?: boolean;
  liveReloadHost?: string;
  liveReloadPort?: number;
  liveReloadBaseUrl?: string;
  liveReloadLiveCss?: boolean;
  target?: string;
  environment?: string;
  outputPath?: string;
  ssl?: boolean;
  sslKey?: string;
  sslCert?: string;
}

module.exports = Command.extend({
  name: 'serve',
  description: 'Builds and serves your app, rebuilding on file changes.',
  aliases: ['server', 's'],

  availableOptions: [
    { name: 'port',                 type: Number,  default: defaultPort,   aliases: ['p'] },
<<<<<<< HEAD
    { name: 'host',                 type: String,  default: 'localhost',   aliases: ['H'],     description: 'Listens on all interfaces by default' },
    { name: 'proxy-config',         type: 'Path',                          aliases: ['pc'] },
    { name: 'proxy', type: String, aliases: ['pr', 'pxy'] },
=======
    { name: 'host',                 type: String,  default: 'localhost',   aliases: ['H'],     description: 'Listens on localhost by default' },
    { name: 'proxy',                type: String,                          aliases: ['pr', 'pxy'] },
>>>>>>> 67098e0d
    { name: 'insecure-proxy',       type: Boolean, default: false,         aliases: ['inspr'], description: 'Set false to proxy self-signed SSL certificates' },
    { name: 'watcher',              type: String,  default: 'events',      aliases: ['w'] },
    { name: 'live-reload',          type: Boolean, default: true,          aliases: ['lr'] },
    { name: 'live-reload-host',     type: String,                          aliases: ['lrh'],   description: 'Defaults to host' },
    { name: 'live-reload-base-url', type: String,                          aliases: ['lrbu'],  description: 'Defaults to baseURL' },
    { name: 'live-reload-port',     type: Number,                          aliases: ['lrp'],   description: '(Defaults to port number within [49152...65535])' },
    { name: 'live-reload-live-css', type: Boolean, default: true,                              description: 'Whether to live reload CSS (default true)' },
    { name: 'target',               type: String,  default: 'development', aliases: ['t', { 'dev': 'development' }, { 'prod': 'production' }] },
    { name: 'environment',          type: String,  default: '', aliases: ['e'] },
    { name: 'output-path',          type: 'Path',  default: 'dist/',       aliases: ['op', 'out'] },
    { name: 'ssl',                  type: Boolean, default: false },
    { name: 'ssl-key',              type: String,  default: 'ssl/server.key' },
    { name: 'ssl-cert',             type: String,  default: 'ssl/server.crt' }
  ],

  run: function(commandOptions: ServeTaskOptions) {
    if (commandOptions.environment === ''){
      if (commandOptions.target === 'development') {
        commandOptions.environment = 'dev';
      }
      if (commandOptions.target === 'production') {
        commandOptions.environment = 'prod';
      }
    }

    commandOptions.liveReloadHost = commandOptions.liveReloadHost || commandOptions.host;

    return this._checkExpressPort(commandOptions)
      .then(this._autoFindLiveReloadPort.bind(this))
      .then((commandOptions: ServeTaskOptions) => {
        commandOptions = assign({}, commandOptions, {
          baseURL: this.project.config(commandOptions.target).baseURL || '/'
        });

        if (commandOptions.proxy) {
          if (!commandOptions.proxy.match(/^(http:|https:)/)) {
            var message = 'You need to include a protocol with the proxy URL.' + EOL + 'Try --proxy http://' + commandOptions.proxy;

            return Promise.reject(new SilentError(message));
          }
        }

        var serve = new ServeWebpackTask({
          ui: this.ui,
          analytics: this.analytics,
          project: this.project,
        });

        return serve.run(commandOptions);
      });
  },

  _checkExpressPort: function(commandOptions: ServeTaskOptions) {
    return getPort({ port: commandOptions.port, host: commandOptions.host })
      .then((foundPort: number) => {

        if (commandOptions.port !== foundPort && commandOptions.port !== 0) {
          var message = 'Port ' + commandOptions.port + ' is already in use.';
          return Promise.reject(new SilentError(message));
        }

        // otherwise, our found port is good
        commandOptions.port = foundPort;
        return commandOptions;

      });
  },

  _autoFindLiveReloadPort: function(commandOptions: ServeTaskOptions) {
    return getPort({ port: commandOptions.liveReloadPort, host: commandOptions.liveReloadHost })
      .then((foundPort: number) => {

        // if live reload port matches express port, try one higher
        if (foundPort === commandOptions.port) {
          commandOptions.liveReloadPort = foundPort + 1;
          return this._autoFindLiveReloadPort(commandOptions);
        }

        // port was already open
        if (foundPort === commandOptions.liveReloadPort) {
          return commandOptions;
        }

        // use found port as live reload port
        commandOptions.liveReloadPort = foundPort;
        return commandOptions;

      });
  }
});

module.exports.overrideCore = true;<|MERGE_RESOLUTION|>--- conflicted
+++ resolved
@@ -15,8 +15,6 @@
   port?: number;
   host?: string;
   proxyConfig?: string;
-  proxy?: string;
-  insecureProxy?: boolean;
   watcher?: string;
   liveReload?: boolean;
   liveReloadHost?: string;
@@ -38,15 +36,8 @@
 
   availableOptions: [
     { name: 'port',                 type: Number,  default: defaultPort,   aliases: ['p'] },
-<<<<<<< HEAD
     { name: 'host',                 type: String,  default: 'localhost',   aliases: ['H'],     description: 'Listens on all interfaces by default' },
     { name: 'proxy-config',         type: 'Path',                          aliases: ['pc'] },
-    { name: 'proxy', type: String, aliases: ['pr', 'pxy'] },
-=======
-    { name: 'host',                 type: String,  default: 'localhost',   aliases: ['H'],     description: 'Listens on localhost by default' },
-    { name: 'proxy',                type: String,                          aliases: ['pr', 'pxy'] },
->>>>>>> 67098e0d
-    { name: 'insecure-proxy',       type: Boolean, default: false,         aliases: ['inspr'], description: 'Set false to proxy self-signed SSL certificates' },
     { name: 'watcher',              type: String,  default: 'events',      aliases: ['w'] },
     { name: 'live-reload',          type: Boolean, default: true,          aliases: ['lr'] },
     { name: 'live-reload-host',     type: String,                          aliases: ['lrh'],   description: 'Defaults to host' },
