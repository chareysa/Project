--- conflicted
+++ resolved
@@ -1,15 +1,8 @@
-<<<<<<< HEAD
-import { readFile, writeFile } from './fs';
-import { silentExecAndWaitForOutputToMatch } from './process';
-=======
 import {readFile, writeFile} from './fs';
 import {silentExecAndWaitForOutputToMatch, silentNpm, ng} from './process';
 import {getGlobalVariable} from './env';
 
 const packages = require('../../../lib/packages');
-
->>>>>>> 0954788b
-
 
 const tsConfigPath = 'src/tsconfig.json';
 
@@ -28,16 +21,7 @@
 }
 
 export function ngServe(...args: string[]) {
-<<<<<<< HEAD
   return silentExecAndWaitForOutputToMatch('ung',
-    ['serve', ...args], /webpack: bundle is now VALID/);
-}
-
-export function ngUniversalServe(...args: string[]) {
-  return silentExecAndWaitForOutputToMatch('ung',
-    ['serve', ...args], /Listening on port 4200/);
-=======
-  return silentExecAndWaitForOutputToMatch('ng',
     ['serve', '--no-progress', ...args], /webpack: bundle is now VALID/);
 }
 
@@ -78,5 +62,9 @@
     })
     .then(() => console.log(`Project ${name} created... Installing npm.`))
     .then(() => silentNpm('install'));
->>>>>>> 0954788b
+}
+
+export function ngUniversalServe(...args: string[]) {
+  return silentExecAndWaitForOutputToMatch('ung',
+    ['serve', ...args], /Listening on port 4200/);
 }