import {
  getWebpackAotConfigPartial,
  getWebpackNonAotConfigPartial
} from './webpack-build-typescript';
const webpackMerge = require('webpack-merge');
import { CliConfig } from './config';
import {
  getWebpackCommonConfig,
  getWebpackDevConfigPartial,
  getWebpackProdConfigPartial,
  getWebpackMobileConfigPartial,
  getWebpackMobileProdConfigPartial
} from './';

export class NgCliWebpackConfig {
  // TODO: When webpack2 types are finished lets replace all these any types
  // so this is more maintainable in the future for devs
  public config: any;

  constructor(
    public ngCliProject: any,
    public target: string,
    public environment: string,
    outputDir?: string,
    baseHref?: string,
    isAoT = false,
    sourcemap = true,
    vendorChunk = false,
<<<<<<< HEAD
    inject = true,
=======
    verbose = false,
    progress = true
>>>>>>> ed305a25
  ) {
    const config: CliConfig = CliConfig.fromProject();
    const appConfig = config.config.apps[0];

    appConfig.outDir = outputDir || appConfig.outDir;

    let baseConfig = getWebpackCommonConfig(
      this.ngCliProject.root,
      environment,
      appConfig,
      baseHref,
      sourcemap,
      vendorChunk,
<<<<<<< HEAD
=======
      verbose,
      progress
>>>>>>> ed305a25
    );
    let targetConfigPartial = this.getTargetConfig(this.ngCliProject.root, appConfig, verbose);
    const typescriptConfigPartial = isAoT
      ? getWebpackAotConfigPartial(this.ngCliProject.root, appConfig)
      : getWebpackNonAotConfigPartial(this.ngCliProject.root, appConfig);

    if (appConfig.mobile) {
      let mobileConfigPartial = getWebpackMobileConfigPartial(this.ngCliProject.root, appConfig);
      let mobileProdConfigPartial = getWebpackMobileProdConfigPartial(this.ngCliProject.root,
                                                                      appConfig);
      baseConfig = webpackMerge(baseConfig, mobileConfigPartial);
      if (this.target == 'production') {
        targetConfigPartial = webpackMerge(targetConfigPartial, mobileProdConfigPartial);
      }
    }

    this.config = webpackMerge(
      baseConfig,
      targetConfigPartial,
      typescriptConfigPartial
    );
  }

  getTargetConfig(projectRoot: string, appConfig: any, verbose: boolean): any {
    switch (this.target) {
      case 'development':
        return getWebpackDevConfigPartial(projectRoot, appConfig);
      case 'production':
        return getWebpackProdConfigPartial(projectRoot, appConfig, verbose);
      default:
        throw new Error("Invalid build target. Only 'development' and 'production' are available.");
    }
  }
}<|MERGE_RESOLUTION|>--- conflicted
+++ resolved
@@ -26,12 +26,9 @@
     isAoT = false,
     sourcemap = true,
     vendorChunk = false,
-<<<<<<< HEAD
-    inject = true,
-=======
     verbose = false,
-    progress = true
->>>>>>> ed305a25
+    progress = true,
+    inject = true
   ) {
     const config: CliConfig = CliConfig.fromProject();
     const appConfig = config.config.apps[0];
@@ -45,11 +42,8 @@
       baseHref,
       sourcemap,
       vendorChunk,
-<<<<<<< HEAD
-=======
       verbose,
       progress
->>>>>>> ed305a25
     );
     let targetConfigPartial = this.getTargetConfig(this.ngCliProject.root, appConfig, verbose);
     const typescriptConfigPartial = isAoT
