--- conflicted
+++ resolved
@@ -50,30 +50,7 @@
           exclude: [
             /node_modules/
           ]
-<<<<<<< HEAD
         },
-        {
-          test: /\.ts$/,
-          loaders: [
-            {
-              loader: 'awesome-typescript-loader',
-              query: {
-                useForkChecker: true,
-                tsconfig: path.resolve(appRoot, appConfig.tsconfig)
-              }
-            }, {
-              loader: 'angular2-template-loader'
-            }
-          ],
-          exclude: [/\.(spec|e2e)\.ts$/]
-        },
-=======
-        }
-      ],
-      loaders: [
-        // TypeScript loaders are separated into webpack-build-typescript.
->>>>>>> d2967781
-
         // in main, load css as raw text
         {
           exclude: styles,
