--- conflicted
+++ resolved
@@ -25,14 +25,9 @@
       commandOptions.target,
       commandOptions.environment,
       undefined,
-<<<<<<< HEAD
       commandOptions.baseHref,
-      commandOptions.aot
-=======
-      undefined,
       commandOptions.aot,
       commandOptions.sourcemap
->>>>>>> 6f9d2c1b
     ).config;
 
     // This allows for live reload of page when changes are made to repo.
@@ -78,13 +73,9 @@
       ),
       headers: { 'Access-Control-Allow-Origin': '*' },
       historyApiFallback: {
-<<<<<<< HEAD
         index: commandOptions.baseHref,
-        disableDotRule: true
-=======
         disableDotRule: true,
         htmlAcceptHeaders: ['text/html', 'application/xhtml+xml']
->>>>>>> 6f9d2c1b
       },
       stats: webpackDevServerOutputOptions,
       inline: true,
