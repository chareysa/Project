import * as fs from 'fs';
import * as path from 'path';
import * as chalk from 'chalk';
const SilentError = require('silent-error');
const Task = require('../ember-cli/lib/models/task');
import * as webpack from 'webpack';
const WebpackDevServer = require('webpack-dev-server');
const ProgressPlugin = require('webpack/lib/ProgressPlugin');
import { webpackDevServerOutputOptions } from '../models/';
import { NgCliWebpackConfig } from '../models/webpack-config';
import { ServeTaskOptions } from '../commands/serve';
import { CliConfig } from '../models/config';
import { oneLine } from 'common-tags';
import { UniversalDevServer } from './server/universal-dev-server';
import * as url from 'url';
const opn = require('opn');

export default Task.extend({
  run: function (commandOptions: ServeTaskOptions) {
    const ui = this.ui;

    let webpackCompiler: any;

    let configs = new NgCliWebpackConfig(
      this.project,
      commandOptions.target,
      commandOptions.environment,
      undefined,
      undefined,
<<<<<<< HEAD
      commandOptions.aot
    ).configs;

    const appConfig = CliConfig.fromProject().config.apps[0];
=======
      commandOptions.aot,
      commandOptions.sourcemap
    ).config;
>>>>>>> 6f9d2c1b

    // This allows for live reload of page when changes are made to repo.
    // https://webpack.github.io/docs/webpack-dev-server.html#inline-mode
    if (appConfig.universal === false) {
      configs[0].entry['main']
        .unshift(`webpack-dev-server/client?http://${commandOptions.host}:${commandOptions.port}/`);
    }

    webpackCompiler = webpack(configs);

    webpackCompiler.apply(new ProgressPlugin({
      profile: true,
      colors: true
    }));

    let proxyConfig = {};
    if (commandOptions.proxyConfig) {
      const proxyPath = path.resolve(this.project.root, commandOptions.proxyConfig);
      if (fs.existsSync(proxyPath)) {
        proxyConfig = require(proxyPath);
      } else {
        const message = 'Proxy config file ' + proxyPath + ' does not exist.';
        return Promise.reject(new SilentError(message));
      }
    }

    let sslKey: string = null;
    let sslCert: string = null;
    if (commandOptions.ssl) {
      const keyPath = path.resolve(this.project.root, commandOptions.sslKey);
      if (fs.existsSync(keyPath)) {
        sslKey = fs.readFileSync(keyPath, 'utf-8');
      }
      const certPath = path.resolve(this.project.root, commandOptions.sslCert);
      if (fs.existsSync(certPath)) {
        sslCert = fs.readFileSync(certPath, 'utf-8');
      }
    }

    const webpackDevServerConfiguration: IWebpackDevServerConfigurationOptions = {
      contentBase: path.resolve(
        this.project.root,
        `./${appConfig.root}`
      ),
      headers: { 'Access-Control-Allow-Origin': '*' },
      historyApiFallback: {
        disableDotRule: true,
        htmlAcceptHeaders: ['text/html', 'application/xhtml+xml']
      },
      stats: webpackDevServerOutputOptions,
      inline: true,
      proxy: proxyConfig,
      compress: commandOptions.target === 'production',
      watchOptions: {
        poll: CliConfig.fromProject().config.defaults.poll
      },
      https: commandOptions.ssl
    };

    if (sslKey != null && sslCert != null) {
      webpackDevServerConfiguration.key = sslKey;
      webpackDevServerConfiguration.cert = sslCert;
    }


    let server: any;
    if (appConfig.universal === true) {
      ui.writeLine(chalk.green(oneLine`
      **
      NG Universal Development Server is running on
      http${commandOptions.ssl ? 's' : ''}://${commandOptions.host}:${commandOptions.port}.
      **
    `));
      webpackDevServerConfiguration.filename = appConfig.nodeMain;
      server = new UniversalDevServer(webpackCompiler, webpackDevServerConfiguration);
    } else {
      ui.writeLine(chalk.green(oneLine`
      **
      NG Live Development Server is running on
      http${commandOptions.ssl ? 's' : ''}://${commandOptions.host}:${commandOptions.port}.
      **
    `));
      server = new WebpackDevServer(webpackCompiler, webpackDevServerConfiguration);
    }

    return new Promise((resolve, reject) => {
      server.listen(commandOptions.port, `${commandOptions.host}`, function (err: any, stats: any) {
        if (err) {
          console.error(err.stack || err);
          if (err.details) { console.error(err.details); }
          reject(err.details);
        } else {
          const { open, host, port } = commandOptions;
          if (open) {
            opn(url.format({ protocol: 'http', hostname: host, port: port.toString() }));
          }
        }
      });
    });
  }
});<|MERGE_RESOLUTION|>--- conflicted
+++ resolved
@@ -27,16 +27,11 @@
       commandOptions.environment,
       undefined,
       undefined,
-<<<<<<< HEAD
-      commandOptions.aot
+      commandOptions.aot,
+      commandOptions.sourcemap
     ).configs;
 
     const appConfig = CliConfig.fromProject().config.apps[0];
-=======
-      commandOptions.aot,
-      commandOptions.sourcemap
-    ).config;
->>>>>>> 6f9d2c1b
 
     // This allows for live reload of page when changes are made to repo.
     // https://webpack.github.io/docs/webpack-dev-server.html#inline-mode
