--- conflicted
+++ resolved
@@ -11,16 +11,13 @@
   supressSizes: boolean;
   baseHref?: string;
   aot?: boolean;
-<<<<<<< HEAD
-  i18nFile?: string;
-  i18nFormat?: string;
-  locale?: string;
-=======
   sourcemap?: boolean;
   vendorChunk?: boolean;
   verbose?: boolean;
   progress?: boolean;
->>>>>>> 901a64f5
+  i18nFile?: string;
+  i18nFormat?: string;
+  locale?: string;
 }
 
 const BuildCommand = Command.extend({
@@ -42,16 +39,13 @@
     { name: 'suppress-sizes', type: Boolean, default: false },
     { name: 'base-href',      type: String,  default: null, aliases: ['bh'] },
     { name: 'aot',            type: Boolean, default: false },
-<<<<<<< HEAD
-    { name: 'i18n-file',       type: String, default: null },
-    { name: 'i18n-format',     type: String, default: null },
-    { name: 'locale',         type: String, default: null }
-=======
     { name: 'sourcemap',      type: Boolean, default: true, aliases: ['sm'] },
     { name: 'vendor-chunk',   type: Boolean, default: true },
     { name: 'verbose',        type: Boolean, default: false },
-    { name: 'progress',       type: Boolean, default: true }
->>>>>>> 901a64f5
+    { name: 'progress',       type: Boolean, default: true },
+    { name: 'i18n-file',      type: String, default: null },
+    { name: 'i18n-format',    type: String, default: null },
+    { name: 'locale',         type: String, default: null }
   ],
 
   run: function (commandOptions: BuildOptions) {
