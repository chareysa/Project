--- conflicted
+++ resolved
@@ -30,14 +30,11 @@
   verbose?: boolean;
   progress?: boolean;
   open?: boolean;
-<<<<<<< HEAD
+  vendorChunk?: boolean;
+  hmr?: boolean;
   i18nFile?: string;
   i18nFormat?: string;
   locale?: string;
-=======
-  vendorChunk?: boolean;
-  hmr?: boolean;
->>>>>>> 901a64f5
 }
 
 const ServeCommand = Command.extend({
@@ -103,18 +100,15 @@
       aliases: ['o'],
       description: 'Opens the url in default browser',
     },
-<<<<<<< HEAD
-    { name: 'i18n-file',       type: String, default: null },
-    { name: 'i18n-format',     type: String, default: null },
-    { name: 'locale',         type: String, default: null }
-=======
     {
       name: 'hmr',
       type: Boolean,
       default: false,
       description: 'Enable hot module replacement',
     },
->>>>>>> 901a64f5
+    { name: 'i18n-file',       type: String, default: null },
+    { name: 'i18n-format',     type: String, default: null },
+    { name: 'locale',         type: String, default: null }
   ],
 
   run: function(commandOptions: ServeTaskOptions) {
