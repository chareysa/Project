--- conflicted
+++ resolved
@@ -3,26 +3,11 @@
 const SilentError = require('silent-error');
 
 export default function findParentModule(project: any, currentDir: string): string {
-<<<<<<< HEAD
-<<<<<<< HEAD
-  const sourceRoot = path.join(project.root, project.ngConfig.apps[0].root, project.ngConfig.apps[0].app || 'app');
-
-  // trim currentDir
-  currentDir = currentDir.replace(path.join(project.ngConfig.apps[0].root,  project.ngConfig.apps[0].app || 'app'), '');
-=======
   const appPart = project.ngConfig.apps[0].app ? project.ngConfig.apps[0].app : 'app';
   const sourceRoot = path.join(project.root, project.ngConfig.apps[0].root, appPart);
 
   // trim currentDir
   currentDir = currentDir.replace(path.join(project.ngConfig.apps[0].root, appPart), '');
->>>>>>> 47bb324... make app point configurable
-=======
-  const appPart = project.ngConfig.apps[0].app ? project.ngConfig.apps[0].app : 'app';
-  const sourceRoot = path.join(project.root, project.ngConfig.apps[0].root, appPart);
-
-  // trim currentDir
-  currentDir = currentDir.replace(path.join(project.ngConfig.apps[0].root,  appPart), '');
->>>>>>> da8dfa4c
 
   let pathToCheck = path.join(sourceRoot, currentDir);
 
