--- conflicted
+++ resolved
@@ -8,21 +8,13 @@
 
 ng_opts='b build completion doc e2e g generate get github-pages:deploy gh-pages:deploy h help i init install lint make-this-awesome new s serve server set t test v version'
 
-<<<<<<< HEAD
-build_opts='--aot --base-href --environment --i18n-file --i18n-format --locale --output-path --suppress-sizes --target --watch --watcher -bh -dev -e -o -prod -t -w'
-=======
-build_opts='--aot --base-href --environment --output-path --progress --sourcemap --suppress-sizes --target --vendor-chunk --verbose --watch --watcher -bh -dev -e -o -prod -sm -t -w'
->>>>>>> 901a64f5
+build_opts='--aot --base-href --environment --i18n-file --i18n-format --locale --output-path --progress --sourcemap --suppress-sizes --target --vendor-chunk --verbose --watch --watcher -bh -dev -e -o -prod -sm -t -w'
 generate_opts='class component directive enum module pipe route service c cl d e m p r s --help'
 github_pages_deploy_opts='--base-href --environment --gh-token --gh-username --message --skip-build --target --user-page -bh -e -t'
 help_opts='--json --verbose -v'
 init_opts='--dry-run inline-style inline-template --link-cli --mobile --name --prefix --routing --skip-bower --skip-npm --source-dir --style --verbose -d -is -it -lc -n -p -sb -sd -sn -v'
 new_opts='--directory --dry-run inline-style inline-template --link-cli --mobile --prefix --routing --skip-bower --skip-git --skip-npm --source-dir --style --verbose -d -dir -is -it -lc -p -sb -sd -sg -sn -v'
-<<<<<<< HEAD
-serve_opts='--aot --environment --host --i18n-file --i18n-format --live-reload --live-reload-base-url --live-reload-host --live-reload-live-css --live-reload-port --locale --open --port --proxy-config --ssl --ssl-cert --ssl-key --target --watcher -H -e -lr -lrbu -lrh -lrp -o -p -pc -t -w'
-=======
-serve_opts='--aot --environment --hmr --host --live-reload --live-reload-base-url --live-reload-host --live-reload-live-css --live-reload-port --open --port --proxy-config --sourcemap --ssl --ssl-cert --ssl-key --target --watcher -H -e -lr -lrbu -lrh -lrp -o -p -pc -sm -t -w'
->>>>>>> 901a64f5
+serve_opts='--aot --environment --hmr --host --i18n-file --i18n-format --live-reload --live-reload-base-url --live-reload-host --live-reload-live-css --live-reload-port --locale --open --port --proxy-config --sourcemap --ssl --ssl-cert --ssl-key --target --watcher -H -e -lr -lrbu -lrh -lrp -o -p -pc -sm -t -w'
 set_opts='--global -g'
 test_opts='--browsers --build --code-coverage --colors --lint --log-level --port --reporters --single-run --sourcemap --watch -cc -l -sm -sr -w'
 
