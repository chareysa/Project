--- conflicted
+++ resolved
@@ -1,16 +1,9 @@
 {
-<<<<<<< HEAD
   "name": "angularcli-patched-cryptiles",
   "version": "1.7.4",
   "description": "CLI tool for Angular",
   "main": "packages/@angular/cli/lib/cli/index.js",
   "trackingCode": "UA-8594346-19",
-=======
-  "name": "@angular/devkit-repo",
-  "version": "0.0.0",
-  "private": true,
-  "description": "Software Development Kit for Angular",
->>>>>>> e333450d
   "bin": {
     "architect": "./bin/architect",
     "benchmark": "./bin/benchmark",
@@ -59,7 +52,6 @@
   "bugs": {
     "url": "https://github.com/angular/angular-cli/issues"
   },
-<<<<<<< HEAD
   "homepage": "https://github.com/rapplegt323/angular-cli",
   "dependencies": {
     "@angular-devkit/build-optimizer": "0.13.9",
@@ -139,60 +131,11 @@
     "@types/jasmine": "2.5.45",
     "@types/loader-utils": "^1.1.0",
     "@types/lodash": "~4.14.50",
-=======
-  "homepage": "https://github.com/angular/angular-cli",
-  "workspaces": {
-    "packages": [
-      "packages/angular/*",
-      "packages/angular_devkit/*",
-      "packages/ngtools/*",
-      "packages/schematics/*"
-    ],
-    "nohoist": [
-      "@angular/compiler-cli"
-    ]
-  },
-  "dependencies": {
-    "@types/debug": "^4.1.2",
-    "@types/node-fetch": "^2.1.6",
-    "@types/progress": "^2.0.3",
-    "@types/universal-analytics": "^0.4.2",
-    "@types/uuid": "^3.4.4",
-    "debug": "^4.1.1",
-    "glob": "^7.0.3",
-    "node-fetch": "^2.2.0",
-    "puppeteer": "1.12.2",
-    "quicktype-core": "^6.0.15",
-    "temp": "^0.9.0",
-    "tslint": "^5.15.0",
-    "typescript": "3.4.5"
-  },
-  "devDependencies": {
-    "@angular/compiler": "^8.0.0-beta.14",
-    "@angular/compiler-cli": "^8.0.0-beta.14",
-    "@bazel/bazel": "0.24.1",
-    "@bazel/buildifier": "^0.22.0",
-    "@bazel/jasmine": "~0.26.0",
-    "@bazel/karma": "~0.26.0",
-    "@bazel/typescript": "~0.26.0",
-    "@ngtools/json-schema": "^1.1.0",
-    "@types/browserslist": "^4.4.0",
-    "@types/caniuse-api": "^3.0.0",
-    "@types/copy-webpack-plugin": "^4.4.1",
-    "@types/express": "^4.16.0",
-    "@types/glob": "^7.0.0",
-    "@types/inquirer": "^0.0.44",
-    "@types/istanbul": "^0.4.30",
-    "@types/jasmine": "^3.3.8",
-    "@types/karma": "^3.0.2",
-    "@types/loader-utils": "^1.1.3",
->>>>>>> e333450d
     "@types/minimist": "^1.2.0",
     "@types/node": "10.9.4",
     "@types/request": "^2.47.1",
     "@types/semver": "^6.0.0",
     "@types/source-map": "0.5.2",
-<<<<<<< HEAD
     "@types/webpack": "^3.8.2",
     "@types/webpack-sources": "^0.1.3",
     "conventional-changelog": "1.1.0",
@@ -218,48 +161,5 @@
   },
   "optionalDependencies": {
     "node-sass": "^4.12.0"
-=======
-    "@types/webpack": "^4.4.11",
-    "@types/webpack-dev-server": "^3.1.0",
-    "@types/webpack-sources": "^0.1.5",
-    "@yarnpkg/lockfile": "1.1.0",
-    "ajv": "6.10.0",
-    "common-tags": "^1.8.0",
-    "conventional-changelog": "^1.1.0",
-    "conventional-commits-parser": "^3.0.0",
-    "gh-got": "^8.0.1",
-    "git-raw-commits": "^2.0.0",
-    "husky": "^1.3.1",
-    "istanbul": "^0.4.5",
-    "jasmine": "^3.3.1",
-    "jasmine-spec-reporter": "^4.2.1",
-    "karma": "~4.1.0",
-    "karma-jasmine": "^2.0.1",
-    "karma-jasmine-html-reporter": "^1.4.0",
-    "license-checker": "^20.1.0",
-    "minimatch": "^3.0.4",
-    "minimist": "^1.2.0",
-    "npm-registry-client": "8.6.0",
-    "pacote": "^9.2.3",
-    "pidtree": "^0.3.0",
-    "pidusage": "^2.0.17",
-    "rxjs": "~6.4.0",
-    "semver": "6.0.0",
-    "source-map": "^0.5.6",
-    "source-map-support": "^0.5.0",
-    "spdx-satisfies": "^4.0.0",
-    "tar": "^4.4.4",
-    "through2": "^2.0.3",
-    "tree-kill": "^1.2.0",
-    "ts-api-guardian": "0.4.4",
-    "ts-node": "^5.0.0",
-    "tslint-no-circular-imports": "^0.6.0",
-    "tslint-sonarts": "1.9.0"
-  },
-  "husky": {
-    "hooks": {
-      "pre-push": "node ./bin/devkit-admin hooks/pre-push"
-    }
->>>>>>> e333450d
   }
 }