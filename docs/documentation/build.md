<!-- Links in /docs/documentation should NOT have `.md` at the end, because they end up in our wiki at release. -->

# ng build

## Overview
`ng build` compiles the application into an output directory

### Creating a build

```bash
ng build
```

The build artifacts will be stored in the `dist/` directory.

### Build Targets and Environment Files

`ng build` can specify both a build target (`--target=production` or `--target=development`) and an
environment file to be used with that build (`--environment=dev` or `--environment=prod`).
By default, the development build target and environment are used.

The mapping used to determine which environment file is used can be found in `.angular-cli.json`:

```json
"environmentSource": "environments/environment.ts",
"environments": {
  "dev": "environments/environment.ts",
  "prod": "environments/environment.prod.ts"
}
```

These options also apply to the serve command. If you do not pass a value for `environment`,
it will default to `dev` for `development` and `prod` for `production`.

```bash
# these are equivalent
ng build --target=production --environment=prod
ng build --prod --env=prod
ng build --prod
# and so are these
ng build --target=development --environment=dev
ng build --dev --e=dev
ng build --dev
ng build
```

You can also add your own env files other than `dev` and `prod` by doing the following:
- create a `src/environments/environment.NAME.ts`
- add `{ "NAME": 'src/environments/environment.NAME.ts' }` to the `apps[0].environments` object in `.angular-cli.json`
- use them via the `--env=NAME` flag on the build/serve commands.

### Base tag handling in index.html

When building you can modify base tag (`<base href="/">`) in your index.html with `--base-href your-url` option.

```bash
# Sets base tag href to /myUrl/ in your index.html
ng build --base-href /myUrl/
ng build --bh /myUrl/
```

### Bundling

All builds make use of bundling, and using the `--prod` flag in  `ng build --prod`
or `ng serve --prod` will also make use of uglifying and tree-shaking functionality.

## Options
`--aot` Build using Ahead of Time compilation.

`--app` Specifies app name or index to use.

`--base-href` (`-bh`) Base url for the application being built.

`--deploy-url` (`-d`) URL where files will be deployed.

`--dev` Build target and environment to development.

`--output-path` (`-op`) path where output will be placed

`--environment` (`-e`) Defines the build environment.

`--extract-css` (`-ec`) Extract css from global styles onto css files instead of js ones.

`--i18n-file` Localization file to use for i18n.

`--i18n-format` Format of the localization file specified with --i18n-file.

`--locale` Locale to use for i18n.

`--output-hashing` Define the output filename cache-busting hashing mode.

`--output-path` (`-op`) Path where output will be placed.

<<<<<<< HEAD
`--no-progress` prevent logging progress to the console while building

`--extract-css` (`-ec`) extract css from global styles onto css files instead of js ones
=======
`--poll` Enable and define the file watching poll time period (milliseconds).
>>>>>>> c2a85694

`--prod` Build target and environment to production.

`--progress` (`-pr`) Log progress to the console while building.

`--sourcemap` (`-sm`) Output sourcemaps.

`--stats-json` Generates a `stats.json` file which can be analyzed using tools such as: `webpack-bundle-analyzer` or https://webpack.github.io/analyse.

`--target` (`-t`) Defines the build target.

`--vendor-chunk` (`-vb`) Use a separate bundle containing only vendor libraries.

`--verbose` (`-v`) Adds more details to output logging.

`--watch` (`-w`) Run build when files change.<|MERGE_RESOLUTION|>--- conflicted
+++ resolved
@@ -91,17 +91,13 @@
 
 `--output-path` (`-op`) Path where output will be placed.
 
-<<<<<<< HEAD
-`--no-progress` prevent logging progress to the console while building
-
-`--extract-css` (`-ec`) extract css from global styles onto css files instead of js ones
-=======
 `--poll` Enable and define the file watching poll time period (milliseconds).
->>>>>>> c2a85694
 
 `--prod` Build target and environment to production.
 
 `--progress` (`-pr`) Log progress to the console while building.
+
+`--no-progress` prevent logging progress to the console while building
 
 `--sourcemap` (`-sm`) Output sourcemaps.
 
